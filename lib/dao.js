
/*!
 * Module exports class Model
 */
module.exports = DataAccessObject;

/*!
 * Module dependencies
 */
var jutil = require('./jutil');
var validations = require('./validations.js');
var ValidationError = validations.ValidationError;
var Relation = require('./relations.js');
var Inclusion = require('./include.js');
var List = require('./list.js');
var geo = require('./geo');
var Memory = require('./connectors/memory').Memory;
var utils = require('./utils');
var fieldsToArray = utils.fieldsToArray;
var removeUndefined = utils.removeUndefined;
var util = require('util');
var assert = require('assert');

/**
 * Base class for all persistent objects.
 * Provides a common API to access any database connector.
 * This class describes only abstract behavior.  Refer to the specific connector for additional details.
 *
 * `DataAccessObject` mixes `Inclusion` classes methods.
 * @class DataAccessObject
 */
function DataAccessObject() {
  if (DataAccessObject._mixins) {
    var self = this;
    var args = arguments;
    DataAccessObject._mixins.forEach(function (m) {
      m.call(self, args);
    });
  }
}



function idName(m) {
  return m.getDataSource().idName
    ? m.getDataSource().idName(m.modelName) : 'id';
}

function getIdValue(m, data) {
  return data && data[m.getDataSource().idName(m.modelName)];
}

function setIdValue(m, data, value) {
  if (data) {
    data[idName(m)] = value;
  }
}

DataAccessObject._forDB = function (data) {
  if (!(this.getDataSource().isRelational && this.getDataSource().isRelational())) {
    return data;
  }
  var res = {};
  for (var propName in data) {
    var type = this.getPropertyType(propName);
    if (type === 'JSON' || type === 'Any' || type === 'Object' || data[propName] instanceof Array) {
      res[propName] = JSON.stringify(data[propName]);
    } else {
      res[propName] = data[propName];
    }
  }
  return res;
};

/**
 * Create an instance of Model with given data and save to the attached data source. Callback is optional.
 * Example:
 *```js
 * User.create({first: 'Joe', last: 'Bob'}, function(err, user) {
 *  console.log(user instanceof User); // true
 * });
 * ```
 * Note: You must include a callback and use the created model provided in the callback if your code depends on your model being
 * saved or having an ID.
 *
 * @param {Object} data  Optional data object
 * @param {Function} callback  Callback function called with these arguments:
 *   - err (null or Error)
 *   - instance (null or Model)
 */
DataAccessObject.create = function (data, callback) {
  if (stillConnecting(this.getDataSource(), this, arguments)) return;

  var Model = this;
  var modelName = Model.modelName;

  if (typeof data === 'function') {
    callback = data;
    data = {};
  }

  if (typeof callback !== 'function') {
    callback = function () {
    };
  }

  if (!data) {
    data = {};
  }

  if (Array.isArray(data)) {
    var instances = [];
    var errors = Array(data.length);
    var gotError = false;
    var wait = data.length;
    if (wait === 0) {
      callback(null, []);
    }

    for (var i = 0; i < data.length; i += 1) {
      (function (d, i) {
        instances.push(Model.create(d, function (err, inst) {
          if (err) {
            errors[i] = err;
            gotError = true;
          }
          modelCreated();
        }));
      })(data[i], i);
    }

    return instances;

    function modelCreated() {
      if (--wait === 0) {
        callback(gotError ? errors : null, instances);
        if(!gotError) instances.forEach(Model.emit.bind('changed'));
      }
    }
  }

  var obj;
  // if we come from save
  if (data instanceof Model && !getIdValue(this, data)) {
    obj = data;
  } else {
    obj = new Model(data);
  }
  data = obj.toObject(true);

  // validation required
  obj.isValid(function (valid) {
    if (valid) {
      create();
    } else {
      callback(new ValidationError(obj), obj);
    }
  }, data);

  function create() {
    obj.trigger('create', function (createDone) {
      obj.trigger('save', function (saveDone) {

        var _idName = idName(Model);
        this._adapter().create(modelName, this.constructor._forDB(obj.toObject(true)), function (err, id, rev) {
          if (id) {
            obj.__data[_idName] = id;
            defineReadonlyProp(obj, _idName, id);
          }
          if (rev) {
            obj._rev = rev;
          }
          if (err) {
            return callback(err, obj);
          }
          saveDone.call(obj, function () {
            createDone.call(obj, function () {
              callback(err, obj);
              if(!err) Model.emit('changed', obj);
            });
          });
        }, obj);
      }, obj, callback);
    }, obj, callback);
  }

  // for chaining
  return obj;
};

function stillConnecting(dataSource, obj, args) {
  return dataSource.ready(obj, args);
}

/**
 * Update or insert a model instance: update exiting record if one is found, such that parameter `data.id` matches `id` of model instance;
 * otherwise, insert a new record.
 *
 * NOTE: No setters, validations, or hooks are applied when using upsert.
 * `updateOrCreate` is an alias
 * @param {Object} data The model instance data
 * @param {Function} callback The callback function (optional).
 */
// [FIXME] rfeng: This is a hack to set up 'upsert' first so that
// 'upsert' will be used as the name for strong-remoting to keep it backward
// compatible for angular SDK
DataAccessObject.updateOrCreate = DataAccessObject.upsert = function upsert(data, callback) {
  if (stillConnecting(this.getDataSource(), this, arguments)) {
    return;
  }

  var Model = this;
  if (!getIdValue(this, data)) {
    return this.create(data, callback);
  }
  if (this.getDataSource().connector.updateOrCreate) {
    var update = data;
    var inst = data;
    if(!(data instanceof Model)) {
      inst = new Model(data);
    }
    update = inst.toObject(false);
    update = removeUndefined(update);
    this.getDataSource().connector.updateOrCreate(Model.modelName, update, function (err, data) {
      var obj;
      if (data && !(data instanceof Model)) {
        inst._initProperties(data);
        obj = inst;
      } else {
        obj = data;
      }
      callback(err, obj);
      if(!err) {
        Model.emit('changed', inst);
      }
    });
  } else {
    this.findById(getIdValue(this, data), function (err, inst) {
      if (err) {
        return callback(err);
      }
      if (inst) {
        inst.updateAttributes(data, callback);
      } else {
        var obj = new Model(data);
        obj.save(data, callback);
      }
    });
  }
};

/**
 * Find one record that matches specified query criteria.  Same as `find`, but limited to one record, and this function returns an
 * object, not a collection.
 * If the specified instance is not found, then create it using data provided as second argument.
 *
 * @param {Object} query Search conditions. See [find](#dataaccessobjectfindquery-callback) for query format.
 * For example: `{where: {test: 'me'}}`.
 * @param {Object} data Object to create.
 * @param {Function} cb Callback called with (err, instance)
 */
DataAccessObject.findOrCreate = function findOrCreate(query, data, callback) {
  if (query === undefined) {
    query = {where: {}};
  }
  if (typeof data === 'function' || typeof data === 'undefined') {
    callback = data;
    data = query && query.where;
  }
  if (typeof callback === 'undefined') {
    callback = function () {
    };
  }

  var t = this;
  this.findOne(query, function (err, record) {
    if (err) return callback(err);
    if (record) return callback(null, record);
    t.create(data, callback);
  });
};

/**
 * Check whether a model instance exists in database
 *
 * @param {id} id Identifier of object (primary key value)
 * @param {Function} cb Callback function called with (err, exists: Bool)
 */
DataAccessObject.exists = function exists(id, cb) {
  if (stillConnecting(this.getDataSource(), this, arguments)) return;

  if (id !== undefined && id !== null && id !== '') {
    this.dataSource.connector.exists(this.modelName, id, cb);
  } else {
    cb(new Error('Model::exists requires the id argument'));
  }
};

<<<<<<< HEAD
=======
// exists ~ remoting attributes
setRemoting(DataAccessObject.exists, {
  description: 'Check whether a model instance exists in the data source',
  accepts: {arg: 'id', type: 'any', description: 'Model id', required: true,
            http: {source: 'path'}},
  returns: {arg: 'exists', type: 'boolean'},
  http: {verb: 'get', path: '/:id/exists'}
});

>>>>>>> cc2fcf5f
/**
 * Find model instance by ID.
 *
 * Example:
 * ```js
 * User.findById(23, function(err, user) {
 *   console.info(user.id); // 23
 * });
 * ```
 *
 * @param {*} id Primary key value
 * @param {Function} cb Callback called with (err, instance)
 */
DataAccessObject.findById = function find(id, cb) {
  if (stillConnecting(this.getDataSource(), this, arguments)) return;

  this.getDataSource().connector.find(this.modelName, id, function (err, data) {
    var obj = null;
    if (data) {
      if (!getIdValue(this, data)) {
        setIdValue(this, data, id);
      }
      obj = new this(data, {applySetters: false});
    }
    cb(err, obj);
  }.bind(this));
};

function convertNullToNotFoundError(ctx, cb) {
  if (ctx.result !== null) return cb();

  var modelName = ctx.method.sharedClass.name;
  var id = ctx.getArgByName('id');
  var msg = 'Unknown "' + modelName + '" id "' + id + '".';
  var error = new Error(msg);
  error.statusCode = error.status = 404;
  cb(error);
}

// alias function for backwards compat.
DataAccessObject.all = function () {
  DataAccessObject.find.apply(this, arguments);
};

var operators = {
  gt: '>',
  gte: '>=',
  lt: '<',
  lte: '<=',
  between: 'BETWEEN',
  inq: 'IN',
  nin: 'NOT IN',
  neq: '!=',
  like: 'LIKE',
  nlike: 'NOT LIKE'
};

/*
 * Normalize the filter object and throw errors if invalid values are detected
 * @param {Object} filter The query filter object
 * @returns {Object} The normalized filter object
 * @private
 */
DataAccessObject._normalize = function (filter) {
  if (!filter) {
    return undefined;
  }
  var err = null;
  if ((typeof filter !== 'object') || Array.isArray(filter)) {
    err = new Error(util.format('The query filter %j is not an object', filter));
    err.statusCode = 400;
    throw err;
  }
  if (filter.limit || filter.skip || filter.offset) {
    var limit = Number(filter.limit || 100);
    var offset = Number(filter.skip || filter.offset || 0);
    if (isNaN(limit) || limit <= 0 || Math.ceil(limit) !== limit) {
      err = new Error(util.format('The limit parameter %j is not valid',
        filter.limit));
      err.statusCode = 400;
      throw err;
    }
    if (isNaN(offset) || offset < 0 || Math.ceil(offset) !== offset) {
      err = new Error(util.format('The offset/skip parameter %j is not valid',
          filter.skip || filter.offset));
      err.statusCode = 400;
      throw err;
    }
    filter.limit = limit;
    filter.offset = offset;
    filter.skip = offset;
  }

  if (filter.order) {
    var order = filter.order;
    if (!Array.isArray(order)) {
      order = [order];
    }
    var fields = [];
    for (var i = 0, m = order.length; i < m; i++) {
      if (typeof order[i] === 'string') {
        // Normalize 'f1 ASC, f2 DESC, f3' to ['f1 ASC', 'f2 DESC', 'f3']
        var tokens = order[i].split(/(?:\s*,\s*)+/);
        for (var t = 0, n = tokens.length; t < n; t++) {
          var token = tokens[t];
          if (token.length === 0) {
            // Skip empty token
            continue;
          }
          var parts = token.split(/\s+/);
          if (parts.length >= 2) {
            var dir = parts[1].toUpperCase();
            if (dir === 'ASC' || dir === 'DESC') {
              token = parts[0] + ' ' + dir;
            } else {
              err = new Error(util.format('The order %j has invalid direction', token));
              err.statusCode = 400;
              throw err;
            }
          }
          fields.push(token);
        }
      } else {
        err = new Error(util.format('The order %j is not valid', order[i]));
        err.statusCode = 400;
        throw err;
      }
    }
    if (fields.length === 1 && typeof filter.order === 'string') {
      filter.order = fields[0];
    } else {
      filter.order = fields;
    }
  }

  // normalize fields as array of included property names
  if (filter.fields) {
    filter.fields = fieldsToArray(filter.fields,
      Object.keys(this.definition.properties));
  }

  filter = removeUndefined(filter);
  this._coerce(filter.where);
  return filter;
};

function DateType(arg) {
  return new Date(arg);
}

function BooleanType(val) {
  if (val === 'true') {
    return true;
  } else if (val === 'false') {
    return false;
  } else {
    return Boolean(val);
  }
}

function NumberType(val) {
  var num = Number(val);
  return !isNaN(num) ? num : val;
}

/*
 * Coerce values based the property types
 * @param {Object} where The where clause
 * @returns {Object} The coerced where clause
 * @private
 */
DataAccessObject._coerce = function (where) {
  var self = this;
  if (!where) {
    return where;
  }

  var err;
  if (typeof where !== 'object' || Array.isArray(where)) {
    err = new Error(util.format('The where clause %j is not an object', where));
    err.statusCode = 400;
    throw err;
  }

  var props = self.definition.properties;
  for (var p in where) {
    // Handle logical operators
    if (p === 'and' || p === 'or' || p === 'nor') {
      var clauses = where[p];
      if (Array.isArray(clauses)) {
        for (var k = 0; k < clauses.length; k++) {
          self._coerce(clauses[k]);
        }
      } else {
        err = new Error(util.format('The %s operator has invalid clauses %j', p, clauses));
        err.statusCode = 400;
        throw err;
      }
      return where;
    }
    var DataType = props[p] && props[p].type;
    if (!DataType) {
      continue;
    }
    if (Array.isArray(DataType) || DataType === Array) {
      DataType = DataType[0];
    }
    if (DataType === Date) {
      DataType = DateType;
    } else if (DataType === Boolean) {
      DataType = BooleanType;
    } else if (DataType === Number) {
      // This fixes a regression in mongodb connector
      // For numbers, only convert it produces a valid number
      // LoopBack by default injects a number id. We should fix it based
      // on the connector's input, for example, MongoDB should use string
      // while RDBs typically use number
      DataType = NumberType;
    }

    if (!DataType) {
      continue;
    }

    if (DataType === geo.GeoPoint) {
      // Skip the GeoPoint as the near operator breaks the assumption that
      // an operation has only one property
      // We should probably fix it based on
      // http://docs.mongodb.org/manual/reference/operator/query/near/
      // The other option is to make operators start with $
      continue;
    }

    var val = where[p];
    if (val === null || val === undefined) {
      continue;
    }
    // Check there is an operator
    var operator = null;
    if ('object' === typeof val) {
      if (Object.keys(val).length !== 1) {
        // Skip if there are not only one properties
        // as the assumption for operators is not true here
        continue;
      }
      for (var op in operators) {
        if (op in val) {
          val = val[op];
          operator = op;
          switch(operator) {
            case 'inq':
            case 'nin':
              if (!Array.isArray(val)) {
                err = new Error(util.format('The %s property has invalid clause %j', p, where[p]));
                err.statusCode = 400;
                throw err;
              }
              break;
            case 'between':
              if (!Array.isArray(val) || val.length !== 2) {
                err = new Error(util.format('The %s property has invalid clause %j', p, where[p]));
                err.statusCode = 400;
                throw err;
              }
              break;
            case 'like':
            case 'nlike':
              if (!(typeof val === 'string' || val instanceof RegExp)) {
                err = new Error(util.format('The %s property has invalid clause %j', p, where[p]));
                err.statusCode = 400;
                throw err;
              }
              break;
          }
          break;
        }
      }
    }
    // Coerce the array items
    if (Array.isArray(val)) {
      for (var i = 0; i < val.length; i++) {
        if (val[i] !== null && val[i] !== undefined) {
          val[i] = DataType(val[i]);
        }
      }
    } else {
      if (val !== null && val !== undefined) {
        val = DataType(val);
      }
    }
    // Rebuild {property: {operator: value}}
    if (operator) {
      var value = {};
      value[operator] = val;
      val = value;
    }
    where[p] = val;
  }
  return where;
};

/**
 * Find all instances of Model that match the specified query.
 * Fields used for filter and sort should be declared with `{index: true}` in model definition.
 * See [Querying models](http://docs.strongloop.com/display/DOC/Querying+models) for more information.
 *
 * For example, find the second page of ten users over age 21 in descending order exluding the password property.
 *
 * ```js
 * User.find({
 *   where: {
 *     age: {gt: 21}},
 *     order: 'age DESC',
 *     limit: 10,
 *     skip: 10,
 *     fields: {password: false}
 *   },
 *   console.log
 * );
 * ```
 *
 * @options {Object} [query] Optional JSON object that specifies query criteria and parameters.
 * @property {Object} where Search criteria in JSON format `{ key: val, key2: {gt: 'val2'}}`.
 * Operations:
 * - gt: >
 * - gte: >=
 * - lt: <
 * - lte: <=
 * - between
 * - inq: IN
 * - nin: NOT IN
 * - neq: !=
 * - like: LIKE
 * - nlike: NOT LIKE
 *
 * You can also use `and` and `or` operations.  See [Querying models](http://docs.strongloop.com/display/DOC/Querying+models) for more information.
 * @property {String|Object|Array} include Allows you to load relations of several objects and optimize numbers of requests.
 * Format examples;
 * - `'posts'`: Load posts
 * - `['posts', 'passports']`: Load posts and passports
 * - `{'owner': 'posts'}`: Load owner and owner's posts
 * - `{'owner': ['posts', 'passports']}`: Load owner, owner's posts, and owner's passports
 * - `{'owner': [{posts: 'images'}, 'passports']}`: Load owner, owner's posts, owner's posts' images, and owner's passports
 * See `DataAccessObject.include()`.
 * @property {String} order Sort order.  Format: `'key1 ASC, key2 DESC'`
 * @property {Number} limit Maximum number of instances to return.
 * @property {Number} skip Number of instances to skip.
 * @property {Number} offset Alias for `skip`.
 * @property {Object|Array|String} fields Included/excluded fields.
 * - `['foo']` or `'foo'` - include only the foo property
 *  - `['foo', 'bar']` - include the foo and bar properties.  Format:
 *  - `{foo: true}` - include only foo
 * - `{bat: false}` - include all properties, exclude bat
 *
 * @param {Function} callback Required callback function.  Call this function with two arguments: `err` (null or Error) and an array of instances.
 */

DataAccessObject.find = function find(query, cb) {
  if (stillConnecting(this.getDataSource(), this, arguments)) return;

  if (arguments.length === 1) {
    cb = query;
    query = null;
  }
  var self = this;

  query = query || {};

  try {
    this._normalize(query);
  } catch (err) {
    return process.nextTick(function () {
      cb && cb(err);
    });
  }

  var near = query && geo.nearFilter(query.where);
  var supportsGeo = !!this.getDataSource().connector.buildNearFilter;

  if (near) {
    if (supportsGeo) {
      // convert it
      this.getDataSource().connector.buildNearFilter(query, near);
    } else if (query.where) {
      // do in memory query
      // using all documents
      this.getDataSource().connector.all(this.modelName, {}, function (err, data) {
        var memory = new Memory();
        var modelName = self.modelName;

        if (err) {
          cb(err);
        } else if (Array.isArray(data)) {
          memory.define({
            properties: self.dataSource.definitions[self.modelName].properties,
            settings: self.dataSource.definitions[self.modelName].settings,
            model: self
          });

          data.forEach(function (obj) {
            memory.create(modelName, obj, function () {
              // noop
            });
          });

          memory.all(modelName, query, cb);
        } else {
          cb(null, []);
        }
      }.bind(this));

      // already handled
      return;
    }
  }

  this.getDataSource().connector.all(this.modelName, query, function (err, data) {
    if (data && data.forEach) {
      data.forEach(function (d, i) {
        var obj = new self(d, {fields: query.fields, applySetters: false});

        if (query && query.include) {
          if (query.collect) {
            // The collect property indicates that the query is to return the
            // standlone items for a related model, not as child of the parent object
            // For example, article.tags
            obj = obj.__cachedRelations[query.collect];
          } else {
            // This handles the case to return parent items including the related
            // models. For example, Article.find({include: 'tags'}, ...);
            // Try to normalize the include
            var includes = query.include || [];
            if (typeof includes === 'string') {
              includes = [includes];
            } else if (!Array.isArray(includes) && typeof includes === 'object') {
              includes = Object.keys(includes);
            }
            includes.forEach(function (inc) {
              // Promote the included model as a direct property
              var data = obj.__cachedRelations[inc];
              if(Array.isArray(data)) {
                data = new List(data, null, obj);
              }
              obj.__data[inc] = data;
            });
            delete obj.__data.__cachedRelations;
          }
        }
        data[i] = obj;
      });

      if (data && data.countBeforeLimit) {
        data.countBeforeLimit = data.countBeforeLimit;
      }
      if (!supportsGeo && near) {
        data = geo.filter(data, near);
      }

      cb(err, data);
    }
    else
      cb(err, []);
  });
};

/**
 * Find one record, same as `find`, but limited to one result. This function returns an object, not a collection.
 *
 * @param {Object} query Sarch conditions.  See [find](#dataaccessobjectfindquery-callback) for query format.
 * For example: `{where: {test: 'me'}}`.
 * @param {Function} cb Callback function called with (err, instance)
 */
DataAccessObject.findOne = function findOne(query, cb) {
  if (stillConnecting(this.getDataSource(), this, arguments)) return;

  if (typeof query === 'function') {
    cb = query;
    query = {};
  }
  query = query || {};
  query.limit = 1;
  this.find(query, function (err, collection) {
    if (err || !collection || !collection.length > 0) return cb(err, null);
    cb(err, collection[0]);
  });
};

/**
 * Destroy all matching records.
 * Delete all model instances from data source. Note: destroyAll method does not destroy hooks.
 * Example:
 *````js
 * Product.destroyAll({price: {gt: 99}}, function(err) {
   // removed matching products
 * });
 * ````
 *
 * @param {Object} [where] Optional object that defines the criteria.  This is a "where" object. Do NOT pass a filter object.
 * @param {Function} [cb] Callback called with (err)
 */
DataAccessObject.remove = DataAccessObject.deleteAll = DataAccessObject.destroyAll = function destroyAll(where, cb) {
      if (stillConnecting(this.getDataSource(), this, arguments)) return;
      var Model = this;

      if (!cb && 'function' === typeof where) {
        cb = where;
        where = undefined;
      }
      if (!where) {
        this.getDataSource().connector.destroyAll(this.modelName, function (err, data) {
          cb && cb(err, data);
          if(!err) Model.emit('deletedAll');
        }.bind(this));
      } else {
        try {
          // Support an optional where object
          where = removeUndefined(where);
          where = this._coerce(where);
        } catch (err) {
          return process.nextTick(function() {
            cb && cb(err);
          });
        }
        this.getDataSource().connector.destroyAll(this.modelName, where, function (err, data) {
          cb && cb(err, data);
          if(!err) Model.emit('deletedAll', where);
        }.bind(this));
      }
    };

/**
 * Delete the record with the specified ID.
 * Aliases are `destroyById` and `deleteById`.
 * @param {*} id The id value
 * @param {Function} cb Callback called with (err)
 */

// [FIXME] rfeng: This is a hack to set up 'deleteById' first so that
// 'deleteById' will be used as the name for strong-remoting to keep it backward
// compatible for angular SDK
DataAccessObject.removeById = DataAccessObject.destroyById = DataAccessObject.deleteById = function deleteById(id, cb) {
      if (stillConnecting(this.getDataSource(), this, arguments)) return;
      var Model = this;

      this.getDataSource().connector.destroy(this.modelName, id, function (err) {
        if ('function' === typeof cb) {
          cb(err);
        }
        if(!err) Model.emit('deleted', id);
      }.bind(this));
    };

/**
 * Return count of matched records. Optional query parameter allows you to count filtered set of model instances.
 * Example:
 *
 *```js
 * User.count({approved: true}, function(err, count) {
 *     console.log(count); // 2081
 * });
 * ```
 *
 * @param {Object} [where] Search conditions (optional)
 * @param {Function} cb Callback, called with (err, count)
 */
DataAccessObject.count = function (where, cb) {
  if (stillConnecting(this.getDataSource(), this, arguments)) return;

  if (typeof where === 'function') {
    cb = where;
    where = null;
  }
  try {
    where = removeUndefined(where);
    where = this._coerce(where);
  } catch (err) {
    return process.nextTick(function () {
      cb && cb(err);
    });
  }
  this.getDataSource().connector.count(this.modelName, cb, where);
};

/**
 * Save instance. If the instance does not have an ID, call `create` instead.
 * Triggers: validate, save, update or create.
 * @options {Object} options Optional options to use.
 * @property {Boolean} validate Default is true.
 * @property {Boolean} throws  Default is false.
 * @param {Function} callback Callback function with err and object arguments
 */
DataAccessObject.prototype.save = function (options, callback) {
  if (stillConnecting(this.getDataSource(), this, arguments)) return;
  var Model = this.constructor;

  if (typeof options == 'function') {
    callback = options;
    options = {};
  }

  callback = callback || function () {
  };
  options = options || {};

  if (!('validate' in options)) {
    options.validate = true;
  }
  if (!('throws' in options)) {
    options.throws = false;
  }

  var inst = this;
  var data = inst.toObject(true);
  var modelName = Model.modelName;

  if (!getIdValue(Model, this)) {
    return Model.create(this, callback);
  }

  // validate first
  if (!options.validate) {
    return save();
  }

  inst.isValid(function (valid) {
    if (valid) {
      save();
    } else {
      var err = new ValidationError(inst);
      // throws option is dangerous for async usage
      if (options.throws) {
        throw err;
      }
      callback(err, inst);
    }
  });

  // then save
  function save() {
    inst.trigger('save', function (saveDone) {
      inst.trigger('update', function (updateDone) {
        data = removeUndefined(data);
        inst._adapter().save(modelName, inst.constructor._forDB(data), function (err) {
          if (err) {
            return callback(err, inst);
          }
          inst._initProperties(data);
          updateDone.call(inst, function () {
            saveDone.call(inst, function () {
              callback(err, inst);
              if(!err) {
                Model.emit('changed', inst);
              }
            });
          });
        });
      }, data, callback);
    }, data, callback);
  }
};

/**
 * Update multiple instances that match the where clause
 *
 * Example:
 *
 *```js
 * Employee.update({managerId: 'x001'}, {managerId: 'x002'}, function(err) {
 *     ...
 * });
 * ```
 *
 * @param {Object} [where] Search conditions (optional)
 * @param {Object} data Changes to be made
 * @param {Function} cb Callback, called with (err, count)
 */
DataAccessObject.update =
DataAccessObject.updateAll = function (where, data, cb) {
  if (stillConnecting(this.getDataSource(), this, arguments)) return;

  if (arguments.length === 1) {
    // update(data) is being called
    data = where;
    where = null;
    cb = null;
  } else if (arguments.length === 2) {
    if (typeof data === 'function') {
      // update(data, cb) is being called
      cb = data;
      data = where;
      where = null;
    } else {
      // update(where, data) is being called
      cb = null;
    }
  }

  assert(typeof where === 'object', 'The where argument should be an object');
  assert(typeof data === 'object', 'The data argument should be an object');
  assert(cb === null || typeof cb === 'function', 'The cb argument should be a function');

  try {
    where = removeUndefined(where);
    where = this._coerce(where);
  } catch (err) {
    return process.nextTick(function () {
      cb && cb(err);
    });
  }
  var connector = this.getDataSource().connector;
  connector.update(this.modelName, where, data, cb);
};

DataAccessObject.prototype.isNewRecord = function () {
  return !getIdValue(this.constructor, this);
};

/**
 * Return connector of current record
 * @private
 */
DataAccessObject.prototype._adapter = function () {
  return this.getDataSource().connector;
};

/**
 * Delete object from persistence
 *
 * Triggers `destroy` hook (async) before and after destroying object
 */
DataAccessObject.prototype.remove =
  DataAccessObject.prototype.delete =
    DataAccessObject.prototype.destroy = function (cb) {
      if (stillConnecting(this.getDataSource(), this, arguments)) return;
      var Model = this.constructor;
      var id = getIdValue(this.constructor, this);

      this.trigger('destroy', function (destroyed) {
        this._adapter().destroy(this.constructor.modelName, id, function (err) {
          if (err) {
            return cb(err);
          }

          destroyed(function () {
            if (cb) cb();
            Model.emit('deleted', id);
          });
        }.bind(this));
      }, null, cb);
    };

/**
 * Update a single attribute.
 * Equivalent to `updateAttributes({name: value}, cb)`
 *
 * @param {String} name Name of property
 * @param {Mixed} value Value of property
 * @param {Function} callback Callback function called with (err, instance)
 */
DataAccessObject.prototype.updateAttribute = function updateAttribute(name, value, callback) {
  var data = {};
  data[name] = value;
  this.updateAttributes(data, callback);
};

/**
 * Update saet of attributes.
 * Performs validation before updating.
 *
 * @trigger `validation`, `save` and `update` hooks
 * @param {Object} data Data to update
 * @param {Function} callback Callback function called with (err, instance)
 */
DataAccessObject.prototype.updateAttributes = function updateAttributes(data, cb) {
  if (stillConnecting(this.getDataSource(), this, arguments)) return;

  var inst = this;
  var Model = this.constructor;
  var model = Model.modelName;

  if (typeof data === 'function') {
    cb = data;
    data = null;
  }

  if (!data) {
    data = {};
  }

  // update instance's properties
  for (var key in data) {
    inst[key] = data[key];
  }

  inst.isValid(function (valid) {
    if (!valid) {
      if (cb) {
        cb(new ValidationError(inst), inst);
      }
    } else {
      inst.trigger('save', function (saveDone) {
        inst.trigger('update', function (done) {
          var typedData = {};

          for (var key in data) {
            // Convert the properties by type
            inst[key] = data[key];
            typedData[key] = inst[key];
          }

          inst._adapter().updateAttributes(model, getIdValue(inst.constructor, inst),
            inst.constructor._forDB(typedData), function (err) {
            done.call(inst, function () {
              saveDone.call(inst, function () {
                if(cb) cb(err, inst);
                if(!err) Model.emit('changed', inst);
              });
            });
          });
        }, data, cb);
      }, data, cb);
    }
  }, data);
};

/**
 * Reload object from persistence
 * Requires `id` member of `object` to be able to call `find`
 * @param {Function} callback Called with (err, instance) arguments
 * @private
 */
DataAccessObject.prototype.reload = function reload(callback) {
  if (stillConnecting(this.getDataSource(), this, arguments)) {
    return;
  }

  this.constructor.findById(getIdValue(this.constructor, this), callback);
};


/*
 * Define readonly property on object
 *
 * @param {Object} obj
 * @param {String} key
 * @param {Mixed} value
 * @private
 */
function defineReadonlyProp(obj, key, value) {
  Object.defineProperty(obj, key, {
    writable: false,
    enumerable: true,
    configurable: true,
    value: value
  });
}

var defineScope = require('./scope.js').defineScope;

/**
 * Define a scope for the model class. Scopes enable you to specify commonly-used
 * queries that you can reference as method calls on a model.
 *
 * @param {String} name The scope name
 * @param {Object} query The query object for DataAccessObject.find()
 * @param {ModelClass} [targetClass] The model class for the query, default to
 * the declaring model
 */
DataAccessObject.scope = function (name, query, targetClass) {
  defineScope(this, targetClass || this, name, query);
};

/*
 * Add 'include'
 */
jutil.mixin(DataAccessObject, Inclusion);

/*
 * Add 'relation'
 */
jutil.mixin(DataAccessObject, Relation);<|MERGE_RESOLUTION|>--- conflicted
+++ resolved
@@ -296,18 +296,6 @@
   }
 };
 
-<<<<<<< HEAD
-=======
-// exists ~ remoting attributes
-setRemoting(DataAccessObject.exists, {
-  description: 'Check whether a model instance exists in the data source',
-  accepts: {arg: 'id', type: 'any', description: 'Model id', required: true,
-            http: {source: 'path'}},
-  returns: {arg: 'exists', type: 'boolean'},
-  http: {verb: 'get', path: '/:id/exists'}
-});
-
->>>>>>> cc2fcf5f
 /**
  * Find model instance by ID.
  *
