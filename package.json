--- conflicted
+++ resolved
@@ -1,10 +1,6 @@
 {
   "name": "loopback-datasource-juggler",
-<<<<<<< HEAD
-  "version": "1.5.2",
-=======
   "version": "1.5.4",
->>>>>>> 506f8ccc
   "description": "LoopBack DataSoure Juggler",
   "keywords": [
     "StrongLoop",
